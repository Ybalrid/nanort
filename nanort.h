--- conflicted
+++ resolved
@@ -461,7 +461,6 @@
   }
 };
 
-<<<<<<< HEAD
 // Primitive reference(32bytes)
 typedef struct {
   float bmin[3];
@@ -471,10 +470,7 @@
 } PrimRef;
 
 
-template <class P, class Pred, class I>
-=======
 template <typename T, class P, class Pred, class I>
->>>>>>> 2680ae73
 class BVHAccel {
  public:
   BVHAccel() : pad0_(0) { (void)pad0_; }
@@ -558,14 +554,9 @@
 
   std::vector<BVHNode<T> > nodes_;
   std::vector<unsigned int> indices_;  // max 4G triangles.
-<<<<<<< HEAD
-  std::vector<BBox> bboxes_;
+  std::vector<BBox<T> > bboxes_;
   std::vector<PrimRef> prim_refs_;
-  BVHBuildOptions options_;
-=======
-  std::vector<BBox<T> > bboxes_;
   BVHBuildOptions<T> options_;
->>>>>>> 2680ae73
   BVHBuildStatistics stats_;
   unsigned int pad0_;
 };
@@ -1506,7 +1497,7 @@
   prim_refs_.resize(n);
   
   for (int i = 0; i < static_cast<int>(n); i++) {
-    BBox bbox;
+    BBox<T> bbox;
     p.BoundingBox(&(bbox.bmin), &(bbox.bmax), i);
 
     prim_refs_[static_cast<size_t>(i)].prim_id = static_cast<unsigned int>(i);
